--- conflicted
+++ resolved
@@ -83,14 +83,8 @@
 }
 
 function loadSessionReceptivity(requester) {
-<<<<<<< HEAD
 
   let sessionStorageValue = getItemFromSessionStorage(requester);
-=======
-  // TODO: commented out because of rule violations
-  /*
-  let sessionStorageValue = sessionStorage.getItem(requester);
->>>>>>> 8f817bd1
   if (!sessionStorageValue) {
     return null;
   }
