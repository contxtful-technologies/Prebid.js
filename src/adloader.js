import {includes} from './polyfill.js';
import { logError, logWarn, insertElement, setScriptAttributes } from './utils.js';

const _requestCache = new WeakMap();
// The below list contains modules or vendors whom Prebid allows to load external JS.
const _approvedLoadExternalJSList = [
  'debugging',
  'adloox',
  'criteo',
  'outstream',
  'adagio',
  'spotx',
  'browsi',
  'brandmetrics',
  'justtag',
  'tncId',
  'akamaidap',
  'ftrackId',
  'inskin',
  'hadron',
  'medianet',
  'improvedigital',
  'aaxBlockmeter',
  'confiant',
  'arcspan',
  'airgrid',
  'clean.io',
  'a1Media',
  'geoedge',
  'mediafilter',
  'qortex',
<<<<<<< HEAD
  'contxtful'
=======
  'dynamicAdBoost'
>>>>>>> 3c632ca3
]

/**
 * Loads external javascript. Can only be used if external JS is approved by Prebid. See https://github.com/prebid/prebid-js-external-js-template#policy
 * Each unique URL will be loaded at most 1 time.
 * @param {string} url the url to load
 * @param {string} moduleCode bidderCode or module code of the module requesting this resource
 * @param {function} [callback] callback function to be called after the script is loaded
 * @param {Document} [doc] the context document, in which the script will be loaded, defaults to loaded document
 * @param {object} an object of attributes to be added to the script with setAttribute by [key] and [value]; Only the attributes passed in the first request of a url will be added.
 */
export function loadExternalScript(url, moduleCode, callback, doc, attributes) {
  if (!moduleCode || !url) {
    logError('cannot load external script without url and moduleCode');
    return;
  }
  if (!includes(_approvedLoadExternalJSList, moduleCode)) {
    logError(`${moduleCode} not whitelisted for loading external JavaScript`);
    return;
  }
  if (!doc) {
    doc = document; // provide a "valid" key for the WeakMap
  }
  // only load each asset once
  const storedCachedObject = getCacheObject(doc, url);
  if (storedCachedObject) {
    if (callback && typeof callback === 'function') {
      if (storedCachedObject.loaded) {
        // invokeCallbacks immediately
        callback();
      } else {
        // queue the callback
        storedCachedObject.callbacks.push(callback);
      }
    }
    return storedCachedObject.tag;
  }
  const cachedDocObj = _requestCache.get(doc) || {};
  const cacheObject = {
    loaded: false,
    tag: null,
    callbacks: []
  };
  cachedDocObj[url] = cacheObject;
  _requestCache.set(doc, cachedDocObj);

  if (callback && typeof callback === 'function') {
    cacheObject.callbacks.push(callback);
  }

  logWarn(`module ${moduleCode} is loading external JavaScript`);
  return requestResource(url, function () {
    cacheObject.loaded = true;
    try {
      for (let i = 0; i < cacheObject.callbacks.length; i++) {
        cacheObject.callbacks[i]();
      }
    } catch (e) {
      logError('Error executing callback', 'adloader.js:loadExternalScript', e);
    }
  }, doc, attributes);

  function requestResource(tagSrc, callback, doc, attributes) {
    if (!doc) {
      doc = document;
    }
    var jptScript = doc.createElement('script');
    jptScript.type = 'text/javascript';
    jptScript.async = true;

    const cacheObject = getCacheObject(doc, url);
    if (cacheObject) {
      cacheObject.tag = jptScript;
    }

    if (jptScript.readyState) {
      jptScript.onreadystatechange = function () {
        if (jptScript.readyState === 'loaded' || jptScript.readyState === 'complete') {
          jptScript.onreadystatechange = null;
          callback();
        }
      };
    } else {
      jptScript.onload = function () {
        callback();
      };
    }

    jptScript.src = tagSrc;

    if (attributes) {
      setScriptAttributes(jptScript, attributes);
    }

    // add the new script tag to the page
    insertElement(jptScript, doc);

    return jptScript;
  }
  function getCacheObject(doc, url) {
    const cachedDocObj = _requestCache.get(doc);
    if (cachedDocObj && cachedDocObj[url]) {
      return cachedDocObj[url];
    }
    return null; // return new cache object?
  }
};<|MERGE_RESOLUTION|>--- conflicted
+++ resolved
@@ -29,11 +29,8 @@
   'geoedge',
   'mediafilter',
   'qortex',
-<<<<<<< HEAD
+  'dynamicAdBoost',
   'contxtful'
-=======
-  'dynamicAdBoost'
->>>>>>> 3c632ca3
 ]
 
 /**
