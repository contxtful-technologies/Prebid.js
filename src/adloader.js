--- conflicted
+++ resolved
@@ -27,13 +27,9 @@
   'clean.io',
   'a1Media',
   'geoedge',
-<<<<<<< HEAD
+  'mediafilter',
   'qortex',
   'contxtful'
-=======
-  'mediafilter',
-  'qortex'
->>>>>>> 97d3daa3
 ]
 
 /**
